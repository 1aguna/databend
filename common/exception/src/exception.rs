--- conflicted
+++ resolved
@@ -189,14 +189,11 @@
     UnknownColumn(58),
     InvalidSourceFormat(59),
     StrParseError(60),
-<<<<<<< HEAD
-    PipelineAreadlyStarted(61),
-    PipelineNotStarted(62),
-=======
     IllegalGrant(61),
+    PipelineAreadlyStarted(62),
+    PipelineNotStarted(63),
 
     SemanticError(100),
->>>>>>> 3d66ccb7
 
     // uncategorized
     UnexpectedResponseType(600),
