--- conflicted
+++ resolved
@@ -37,12 +37,7 @@
 use super::Function;
 use super::FunctionDescription;
 use super::Monotonicity;
-<<<<<<< HEAD
-use super::TypedFunctionDescription;
 use crate::scalars::FunctionOptions;
-=======
-use crate::scalars::FunctionContext;
->>>>>>> 1cfee51b
 
 #[derive(Clone)]
 pub struct FunctionAdapter {
@@ -132,13 +127,8 @@
                 })
                 .collect::<Vec<_>>();
 
-<<<<<<< HEAD
             let col = self.eval(&columns, 1, func_opts)?;
-            let col = if col.is_const() && col.len() == 1 {
-=======
-            let col = self.eval(&columns, 1, func_ctx)?;
             let col = if col.is_const() && col.len() != input_rows {
->>>>>>> 1cfee51b
                 col.replicate(&[input_rows])
             } else if col.is_null() {
                 NullColumn::new(input_rows).arc()
@@ -173,45 +163,7 @@
                 input.push(col);
             }
 
-<<<<<<< HEAD
-            if columns.iter().any(|v| v.data_type().is_nullable()) {
-                let mut validity: Option<Bitmap> = None;
-                let mut has_all_null = false;
-
-                let columns = columns
-                    .iter()
-                    .map(|v| {
-                        let (is_all_null, valid) = v.column().validity();
-                        if is_all_null {
-                            has_all_null = true;
-                            let mut v = MutableBitmap::with_capacity(input_rows);
-                            v.extend_constant(input_rows, false);
-                            validity = Some(v.into());
-                        } else if !has_all_null {
-                            validity = combine_validities_2(validity.clone(), valid.cloned());
-                        }
-
-                        let ty = remove_nullable(v.data_type());
-                        let f = v.field();
-                        let col = Series::remove_nullable(v.column());
-                        ColumnWithField::new(col, DataField::new(f.name(), ty))
-                    })
-                    .collect::<Vec<_>>();
-
-                let col = self.eval(&columns, input_rows, func_opts)?;
-
-                // The'try' series functions always return Null when they failed the try.
-                // For example, try_inet_aton("helloworld") will return Null because it failed to parse "helloworld" to a valid IP address.
-                // The same thing may happen on other 'try' functions. So we need to merge the validity.
-                if col.is_nullable() {
-                    let (_, bitmap) = col.validity();
-                    validity = validity.map_or(combine_validities(bitmap, None), |v| {
-                        combine_validities(bitmap, Some(&v))
-                    })
-                }
-=======
-            let col = self.eval(&input, input_rows, func_ctx)?;
->>>>>>> 1cfee51b
+            let col = self.eval(&input, input_rows, func_opts)?;
 
             // The'try' series functions always return Null when they failed the try.
             // For example, try_inet_aton("helloworld") will return Null because it failed to parse "helloworld" to a valid IP address.
