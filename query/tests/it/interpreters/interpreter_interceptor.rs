--- conflicted
+++ resolved
@@ -55,11 +55,7 @@
 
     // Check.
     {
-<<<<<<< HEAD
         let query = "select log_type, handler_type, cpu_usage, memory_usage, scan_rows, scan_bytes, scan_partitions, written_rows, written_bytes, result_rows, result_bytes, query_kind, query_text, sql_user, sql_user_privileges from system.query_log";
-=======
-        let query = "select log_type, handler_type, cpu_usage, scan_rows, scan_bytes, scan_partitions, written_rows, written_bytes, result_rows, result_bytes, query_kind, query_text, sql_user, sql_user_quota, sql_user_privileges from system.query_log";
->>>>>>> 8745addb
         let plan = PlanParser::parse(query, ctx.clone()).await?;
         let interpreter = InterpreterFactory::get(ctx.clone(), plan)?;
 
@@ -67,23 +63,12 @@
         let result = stream.try_collect::<Vec<_>>().await?;
 
         let expected = vec![
-<<<<<<< HEAD
             "+----------+--------------+-----------+--------------+-----------+------------+-----------------+--------------+---------------+-------------+--------------+------------+------------------------------------------------------+----------+---------------------------------------------------------------------------+",
             "| log_type | handler_type | cpu_usage | memory_usage | scan_rows | scan_bytes | scan_partitions | written_rows | written_bytes | result_rows | result_bytes | query_kind | query_text                                           | sql_user | sql_user_privileges                                                       |",
             "+----------+--------------+-----------+--------------+-----------+------------+-----------------+--------------+---------------+-------------+--------------+------------+------------------------------------------------------+----------+---------------------------------------------------------------------------+",
-            "| 1        | TestSession  | 8         | 4065         | 0         | 0          | 0               | 0            | 0             | 0           | 0            | SelectPlan | select number from numbers_mt(100) where number > 90 | root     | UserQuota { max_cpu: 0, max_memory_in_bytes: 0, max_storage_in_bytes: 0 } |",
-            "| 2        | TestSession  | 8         | 4065         | 100       | 800        | 0               | 0            | 0             | 9           | 72           | SelectPlan | select number from numbers_mt(100) where number > 90 | root     | UserQuota { max_cpu: 0, max_memory_in_bytes: 0, max_storage_in_bytes: 0 } |",
+            "| 1        | TestSession  | 8         | 4097         | 0         | 0          | 0               | 0            | 0             | 0           | 0            | SelectPlan | select number from numbers_mt(100) where number > 90 | root     | UserQuota { max_cpu: 0, max_memory_in_bytes: 0, max_storage_in_bytes: 0 } |",
+            "| 2        | TestSession  | 8         | 4097         | 100       | 800        | 0               | 0            | 0             | 9           | 72           | SelectPlan | select number from numbers_mt(100) where number > 90 | root     | UserQuota { max_cpu: 0, max_memory_in_bytes: 0, max_storage_in_bytes: 0 } |",
             "+----------+--------------+-----------+--------------+-----------+------------+-----------------+--------------+---------------+-------------+--------------+------------+------------------------------------------------------+----------+---------------------------------------------------------------------------+",
-=======
-            "+----------+--------------+-----------+-----------+------------+-----------------+--------------+---------------+-------------+--------------+------------+------------------------------------------------------+-----------+-----------------------------+---------------------------------------------------------------------------+",
-            "| log_type | handler_type | cpu_usage | scan_rows | scan_bytes | scan_partitions | written_rows | written_bytes | result_rows | result_bytes | query_kind | query_text                                           | sql_user  | sql_user_quota              | sql_user_privileges                                                       |",
-            "+----------+--------------+-----------+-----------+------------+-----------------+--------------+---------------+-------------+--------------+------------+------------------------------------------------------+-----------+-----------------------------+---------------------------------------------------------------------------+",
-            "| 1        | TestSession  | 8         | 0         | 0          | 0               | 0            | 0             | 0           | 0            | SelectPlan | select number from numbers_mt(100) where number > 90 | test_user | UserGrantSet { grants: [] } | UserQuota { max_cpu: 0, max_memory_in_bytes: 0, max_storage_in_bytes: 0 } |",
-            "| 2        | TestSession  | 8         | 100       | 800        | 0               | 0            | 0             | 9           | 72           | SelectPlan | select number from numbers_mt(100) where number > 90 | test_user | UserGrantSet { grants: [] } | UserQuota { max_cpu: 0, max_memory_in_bytes: 0, max_storage_in_bytes: 0 } |",
-            "+----------+--------------+-----------+-----------+------------+-----------------+--------------+---------------+-------------+--------------+------------+------------------------------------------------------+-----------+-----------------------------+---------------------------------------------------------------------------+",
-
-
->>>>>>> 8745addb
         ];
 
         common_datablocks::assert_blocks_sorted_eq(expected, result.as_slice());
@@ -109,11 +94,7 @@
 
     // Check.
     {
-<<<<<<< HEAD
-        let query = "select log_type, handler_type, cpu_usage, memory_usage, scan_rows, scan_bytes, scan_partitions, written_rows, written_bytes, result_rows, result_bytes, query_kind, query_text, sql_user, sql_user_privileges from system.query_log";
-=======
-        let query = "select log_type, handler_type, cpu_usage, scan_rows, scan_bytes, scan_partitions, written_rows, written_bytes, result_rows, result_bytes, query_kind, query_text, sql_user, sql_user_quota, sql_user_privileges from system.query_log";
->>>>>>> 8745addb
+        let query = "select log_type, handler_type, cpu_usage, scan_rows, scan_bytes, scan_partitions, written_rows, written_bytes, result_rows, result_bytes, query_kind, query_text, sql_user, sql_user_privileges from system.query_log";
         let plan = PlanParser::parse(query, ctx.clone()).await?;
         let interpreter = InterpreterFactory::get(ctx.clone(), plan)?;
 
@@ -121,22 +102,12 @@
         let result = stream.try_collect::<Vec<_>>().await?;
 
         let expected = vec![
-<<<<<<< HEAD
-            "+----------+--------------+-----------+--------------+-----------+------------+-----------------+--------------+---------------+-------------+--------------+-----------------+----------------------------------------------------+----------+---------------------------------------------------------------------------+",
-            "| log_type | handler_type | cpu_usage | memory_usage | scan_rows | scan_bytes | scan_partitions | written_rows | written_bytes | result_rows | result_bytes | query_kind      | query_text                                         | sql_user | sql_user_privileges                                                       |",
-            "+----------+--------------+-----------+--------------+-----------+------------+-----------------+--------------+---------------+-------------+--------------+-----------------+----------------------------------------------------+----------+---------------------------------------------------------------------------+",
-            "| 1        | TestSession  | 8         | 4065         | 0         | 0          | 0               | 0            | 0             | 0           | 0            | CreateTablePlan | create table t as select number from numbers_mt(1) | root     | UserQuota { max_cpu: 0, max_memory_in_bytes: 0, max_storage_in_bytes: 0 } |",
-            "| 2        | TestSession  | 8         | 4065         | 1         | 8          | 0               | 1            | 1121          | 0           | 0            | CreateTablePlan | create table t as select number from numbers_mt(1) | root     | UserQuota { max_cpu: 0, max_memory_in_bytes: 0, max_storage_in_bytes: 0 } |",
-            "+----------+--------------+-----------+--------------+-----------+------------+-----------------+--------------+---------------+-------------+--------------+-----------------+----------------------------------------------------+----------+---------------------------------------------------------------------------+",
-=======
-            "+----------+--------------+-----------+-----------+------------+-----------------+--------------+---------------+-------------+--------------+-----------------+----------------------------------------------------+-----------+-----------------------------+---------------------------------------------------------------------------+",
-            "| log_type | handler_type | cpu_usage | scan_rows | scan_bytes | scan_partitions | written_rows | written_bytes | result_rows | result_bytes | query_kind      | query_text                                         | sql_user  | sql_user_quota              | sql_user_privileges                                                       |",
-            "+----------+--------------+-----------+-----------+------------+-----------------+--------------+---------------+-------------+--------------+-----------------+----------------------------------------------------+-----------+-----------------------------+---------------------------------------------------------------------------+",
-            "| 1        | TestSession  | 8         | 0         | 0          | 0               | 0            | 0             | 0           | 0            | CreateTablePlan | create table t as select number from numbers_mt(1) | test_user | UserGrantSet { grants: [] } | UserQuota { max_cpu: 0, max_memory_in_bytes: 0, max_storage_in_bytes: 0 } |",
-            "| 2        | TestSession  | 8         | 1         | 8          | 0               | 1            | 1121          | 0           | 0            | CreateTablePlan | create table t as select number from numbers_mt(1) | test_user | UserGrantSet { grants: [] } | UserQuota { max_cpu: 0, max_memory_in_bytes: 0, max_storage_in_bytes: 0 } |",
-            "+----------+--------------+-----------+-----------+------------+-----------------+--------------+---------------+-------------+--------------+-----------------+----------------------------------------------------+-----------+-----------------------------+---------------------------------------------------------------------------+",
-
->>>>>>> 8745addb
+            "+----------+--------------+-----------+-----------+------------+-----------------+--------------+---------------+-------------+--------------+-----------------+----------------------------------------------------+----------+---------------------------------------------------------------------------+",
+            "| log_type | handler_type | cpu_usage | scan_rows | scan_bytes | scan_partitions | written_rows | written_bytes | result_rows | result_bytes | query_kind      | query_text                                         | sql_user | sql_user_privileges                                                       |",
+            "+----------+--------------+-----------+-----------+------------+-----------------+--------------+---------------+-------------+--------------+-----------------+----------------------------------------------------+----------+---------------------------------------------------------------------------+",
+            "| 1        | TestSession  | 8         | 0         | 0          | 0               | 0            | 0             | 0           | 0            | CreateTablePlan | create table t as select number from numbers_mt(1) | root     | UserQuota { max_cpu: 0, max_memory_in_bytes: 0, max_storage_in_bytes: 0 } |",
+            "| 2        | TestSession  | 8         | 1         | 8          | 0               | 1            | 1121          | 0           | 0            | CreateTablePlan | create table t as select number from numbers_mt(1) | root     | UserQuota { max_cpu: 0, max_memory_in_bytes: 0, max_storage_in_bytes: 0 } |",
+            "+----------+--------------+-----------+-----------+------------+-----------------+--------------+---------------+-------------+--------------+-----------------+----------------------------------------------------+----------+---------------------------------------------------------------------------+",
         ];
 
         common_datablocks::assert_blocks_sorted_eq(expected, result.as_slice());
