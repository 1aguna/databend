// Copyright 2020-2021 The Datafuse Authors.
//
// SPDX-License-Identifier: Apache-2.0.

use common_exception::Result;
use pretty_assertions::assert_eq;

use crate::configs::config::Password;
use crate::configs::config::User;
use crate::configs::Config;

// Default.
#[test]
fn test_default_config() -> Result<()> {
    let expect = Config {
        log_level: "debug".to_string(),
        log_dir: "./_logs".to_string(),
        num_cpus: 8,
        mysql_handler_host: "127.0.0.1".to_string(),
        mysql_handler_port: 3307,
        max_active_sessions: 256,
        clickhouse_handler_host: "127.0.0.1".to_string(),
        clickhouse_handler_port: 9000,
        flight_api_address: "127.0.0.1:9090".to_string(),
        http_api_address: "127.0.0.1:8080".to_string(),
        metric_api_address: "127.0.0.1:7070".to_string(),
        store_api_address: "127.0.0.1:9191".to_string(),
        store_api_username: User {
            store_api_username: "root".to_string(),
        },
        store_api_password: Password {
            store_api_password: "root".to_string(),
        },
        config_file: "".to_string(),
    };
    let actual = Config::default();
    assert_eq!(actual, expect);
    Ok(())
}

// From env, defaulting.
#[test]
fn test_env_config() -> Result<()> {
    std::env::set_var("FUSE_QUERY_LOG_LEVEL", "DEBUG");
    std::env::set_var("FUSE_QUERY_MYSQL_HANDLER_HOST", "0.0.0.0");
    std::env::set_var("FUSE_QUERY_MYSQL_HANDLER_PORT", "3306");
    std::env::set_var("FUSE_QUERY_MAX_ACTIVE_SESSIONS", "255");
    std::env::set_var("FUSE_QUERY_CLICKHOUSE_HANDLER_HOST", "1.2.3.4");
    std::env::set_var("FUSE_QUERY_CLICKHOUSE_HANDLER_PORT", "9000");
    std::env::set_var("FUSE_QUERY_FLIGHT_API_ADDRESS", "1.2.3.4:9091");
    std::env::set_var("FUSE_QUERY_HTTP_API_ADDRESS", "1.2.3.4:8081");
    std::env::set_var("FUSE_QUERY_METRIC_API_ADDRESS", "1.2.3.4:7071");
    std::env::set_var("STORE_API_ADDRESS", "1.2.3.4:1234");
    std::env::set_var("STORE_API_USERNAME", "admin");
    std::env::set_var("STORE_API_PASSWORD", "password!");
    std::env::remove_var("CONFIG_FILE");
    let default = Config::default();
    let configured = Config::load_from_env(&default)?;
    assert_eq!("DEBUG", configured.log_level);
    assert_eq!("0.0.0.0", configured.mysql_handler_host);
    assert_eq!(3306, configured.mysql_handler_port);
    assert_eq!(255, configured.max_active_sessions);
    assert_eq!("1.2.3.4", configured.clickhouse_handler_host);
    assert_eq!(9000, configured.clickhouse_handler_port);

<<<<<<< HEAD
    // Default.
    {
        let expect = Config {
            log_level: "debug".to_string(),
            log_dir: "./_logs".to_string(),
            num_cpus: 8,
            mysql_handler_host: "127.0.0.1".to_string(),
            mysql_handler_port: 3307,
            mysql_handler_thread_num: 256,
            clickhouse_handler_host: "127.0.0.1".to_string(),
            clickhouse_handler_port: 9000,
            clickhouse_handler_thread_num: 256,
            flight_api_address: "127.0.0.1:9090".to_string(),
            http_api_address: "127.0.0.1:8080".to_string(),
            metric_api_address: "127.0.0.1:7070".to_string(),
            store_api_address: "127.0.0.1:9191".to_string(),
            store_api_username: User {
                store_api_username: "root".to_string(),
            },
            store_api_password: Password {
                store_api_password: "root".to_string(),
            },
            cluster_namespace: "n1".to_string(),
            cluster_registry_uri: "http://127.0.0.1:8080".to_string(),
            cluster_executor_name: "".to_string(),
            cluster_executor_priority: 0,
            config_file: "".to_string(),
        };
        let actual = Config::default();
        assert_eq!(actual, expect);
    }
=======
    assert_eq!("1.2.3.4:9091", configured.flight_api_address);
    assert_eq!("1.2.3.4:8081", configured.http_api_address);
    assert_eq!("1.2.3.4:7071", configured.metric_api_address);
>>>>>>> 8548b8fc

    assert_eq!("1.2.3.4:1234", configured.store_api_address);
    assert_eq!("admin", configured.store_api_username.to_string());
    assert_eq!("password!", configured.store_api_password.to_string());

    // clean up
    std::env::remove_var("FUSE_QUERY_LOG_LEVEL");
    std::env::remove_var("FUSE_QUERY_MYSQL_HANDLER_HOST");
    std::env::remove_var("FUSE_QUERY_MYSQL_HANDLER_PORT");
    std::env::remove_var("FUSE_QUERY_MYSQL_HANDLER_THREAD_NUM");
    std::env::remove_var("FUSE_QUERY_CLICKHOUSE_HANDLER_HOST");
    std::env::remove_var("FUSE_QUERY_CLICKHOUSE_HANDLER_PORT");
    std::env::remove_var("FUSE_QUERY_CLICKHOUSE_HANDLER_THREAD_NUM");
    std::env::remove_var("FUSE_QUERY_FLIGHT_API_ADDRESS");
    std::env::remove_var("FUSE_QUERY_HTTP_API_ADDRESS");
    std::env::remove_var("FUSE_QUERY_METRIC_API_ADDRESS");
    std::env::remove_var("STORE_API_ADDRESS");
    std::env::remove_var("STORE_API_USERNAME");
    std::env::remove_var("STORE_API_PASSWORD");
    Ok(())
}

// From Args.
#[test]
#[ignore]
fn test_args_config() -> Result<()> {
    let actual = Config::load_from_args();
    assert_eq!("INFO", actual.log_level);
    Ok(())
}

// From file NotFound.
#[test]
#[ignore]
fn test_config_file_not_found() -> Result<()> {
    if let Err(e) = Config::load_from_toml("xx.toml") {
        let expect = "Code: 23, displayText = File: xx.toml, err: Os { code: 2, kind: NotFound, message: \"No such file or directory\" }.";
        assert_eq!(expect, format!("{}", e));
    }
    Ok(())
}

// From file.
#[test]
#[ignore]
fn test_file_config() -> Result<()> {
    std::env::set_var("FUSE_QUERY_LOG_LEVEL", "DEBUG");
    let path = std::env::current_dir()
        .unwrap()
        .join("conf/fusequery_config_spec.toml")
        .display()
        .to_string();

    let actual = Config::load_from_toml(path.as_str())?;
    assert_eq!("INFO", actual.log_level);
    let env = Config::load_from_env(&actual)?;
    assert_eq!("INFO", env.log_level);
    std::env::remove_var("FUSE_QUERY_LOG_LEVEL");
    Ok(())
}

// From env, load config file and ignore the rest settings.
#[test]
#[ignore]
fn test_env_file_config() -> Result<()> {
    std::env::set_var("FUSE_QUERY_LOG_LEVEL", "DEBUG");
    let config_path = std::env::current_dir()
        .unwrap()
        .join("conf/fusequery_config_spec.toml")
        .display()
        .to_string();
    std::env::set_var("CONFIG_FILE", config_path);
    let config = Config::load_from_env(&Config::default())?;
    assert_eq!(config.log_level, "INFO");
    std::env::remove_var("FUSE_QUERY_LOG_LEVEL");
    std::env::remove_var("CONFIG_FILE");
    Ok(())
}

#[test]
fn test_fuse_commit_version() -> Result<()> {
    let v = &crate::configs::config::FUSE_COMMIT_VERSION;
    assert!(v.len() > 0);
    Ok(())
}<|MERGE_RESOLUTION|>--- conflicted
+++ resolved
@@ -63,43 +63,9 @@
     assert_eq!("1.2.3.4", configured.clickhouse_handler_host);
     assert_eq!(9000, configured.clickhouse_handler_port);
 
-<<<<<<< HEAD
-    // Default.
-    {
-        let expect = Config {
-            log_level: "debug".to_string(),
-            log_dir: "./_logs".to_string(),
-            num_cpus: 8,
-            mysql_handler_host: "127.0.0.1".to_string(),
-            mysql_handler_port: 3307,
-            mysql_handler_thread_num: 256,
-            clickhouse_handler_host: "127.0.0.1".to_string(),
-            clickhouse_handler_port: 9000,
-            clickhouse_handler_thread_num: 256,
-            flight_api_address: "127.0.0.1:9090".to_string(),
-            http_api_address: "127.0.0.1:8080".to_string(),
-            metric_api_address: "127.0.0.1:7070".to_string(),
-            store_api_address: "127.0.0.1:9191".to_string(),
-            store_api_username: User {
-                store_api_username: "root".to_string(),
-            },
-            store_api_password: Password {
-                store_api_password: "root".to_string(),
-            },
-            cluster_namespace: "n1".to_string(),
-            cluster_registry_uri: "http://127.0.0.1:8080".to_string(),
-            cluster_executor_name: "".to_string(),
-            cluster_executor_priority: 0,
-            config_file: "".to_string(),
-        };
-        let actual = Config::default();
-        assert_eq!(actual, expect);
-    }
-=======
     assert_eq!("1.2.3.4:9091", configured.flight_api_address);
     assert_eq!("1.2.3.4:8081", configured.http_api_address);
     assert_eq!("1.2.3.4:7071", configured.metric_api_address);
->>>>>>> 8548b8fc
 
     assert_eq!("1.2.3.4:1234", configured.store_api_address);
     assert_eq!("admin", configured.store_api_username.to_string());
