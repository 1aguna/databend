--- conflicted
+++ resolved
@@ -22,25 +22,6 @@
 
 [dependencies]
 # Workspace dependencies
-<<<<<<< HEAD
-common-arrow = {path = "../../common/arrow"}
-common-allocators = {path = "../../common/allocators"}
-common-datablocks = {path = "../../common/datablocks"}
-common-datavalues = {path = "../../common/datavalues"}
-common-exception = {path = "../../common/exception"}
-common-flights = {path = "../../common/flights"}
-common-functions = {path = "../../common/functions"}
-common-infallible = {path = "../../common/infallible"}
-common-kvs= {path = "../../common/kvs"}
-common-planners = {path = "../../common/planners"}
-common-progress = {path = "../../common/progress"}
-common-runtime = {path = "../../common/runtime"}
-common-streams = {path = "../../common/streams"}
-common-tracing = {path = "../../common/tracing"}
-common-profling = {path = "../../common/profiling"}
-common-store-api = {path = "../../common/store-api"}
-common-management = {path = "../../common/management"}
-=======
 common-arrow = { path = "../../common/arrow" }
 common-allocators = { path = "../../common/allocators" }
 common-datablocks = { path = "../../common/datablocks" }
@@ -49,6 +30,7 @@
 common-flights = { path = "../../common/flights" }
 common-functions = { path = "../../common/functions" }
 common-infallible = { path = "../../common/infallible" }
+common-kvs = { path = "../../common/kvs" }
 common-planners = { path = "../../common/planners" }
 common-progress = { path = "../../common/progress" }
 common-runtime = { path = "../../common/runtime" }
@@ -57,7 +39,6 @@
 common-profling = { path = "../../common/profiling" }
 common-store-api = { path = "../../common/store-api" }
 common-management = { path = "../../common/management" }
->>>>>>> 8548b8fc
 
 # Github dependencies
 msql-srv = { git = "https://github.com/datafuse-extras/msql-srv", rev = "5a7ae3d" }
